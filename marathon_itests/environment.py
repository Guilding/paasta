--- conflicted
+++ resolved
@@ -1,11 +1,8 @@
 import time
 
 from itest_utils import wait_for_marathon
-<<<<<<< HEAD
 from itest_utils import print_container_logs
-=======
 from paasta_tools import marathon_tools
->>>>>>> 0395c5ad
 
 
 def before_all(context):
@@ -30,7 +27,7 @@
                     print "after_scenario: %s showed up in the app_list, but doesn't look like it is running?" % app
             time.sleep(0.5)
         while context.client.list_deployments():
-<<<<<<< HEAD
+            print "after_scenario: There are still marathon deployments in progress. sleeping."
             time.sleep(0.5)
 
 
@@ -39,8 +36,4 @@
         print "Zookeeper container logs:"
         print_container_logs('zookeeper')
         print "Marathon container logs:"
-        print_container_logs('marathon')
-=======
-            print "after_scenario: There are still marathon deployments in progress. sleeping."
-            time.sleep(0.5)
->>>>>>> 0395c5ad
+        print_container_logs('marathon')