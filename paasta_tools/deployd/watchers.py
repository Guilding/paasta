--- conflicted
+++ resolved
@@ -36,7 +36,6 @@
         self.is_ready = False
 
 
-<<<<<<< HEAD
 class AutoscalerWatcher(PaastaWatcher):
 
     def __init__(self, inbox_q, cluster, **kwargs):
@@ -90,10 +89,7 @@
             time.sleep(0.1)
 
 
-class FileWatcher(PaastaWatcher):
-=======
 class SoaFileWatcher(PaastaWatcher):
->>>>>>> 49757867
 
     def __init__(self, inbox_q, cluster, **kwargs):
         super(SoaFileWatcher, self).__init__(inbox_q, cluster)
