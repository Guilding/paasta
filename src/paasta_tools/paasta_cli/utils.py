import fnmatch
import glob
import os
import shlex
from socket import create_connection
from socket import error
from socket import gaierror
from socket import gethostbyname_ex
from subprocess import PIPE
from subprocess import Popen
from subprocess import STDOUT

from service_configuration_lib import read_services_configuration


def load_method(module_name, method_name):
    """Return a function given a module and method name.

    :param module_name: a string
    :param method_name: a string
    :return: a function
    """
    module = __import__(module_name, fromlist=[method_name])
    method = getattr(module, method_name)
    return method


def file_names_in_dir(directory):
    """Read and return the files names in the directory.

    :return: a list of strings such as ['list','check'] that correspond to the
    files in the directory without their extensions."""
    dir_path = os.path.dirname(os.path.abspath(directory.__file__))
    path = os.path.join(dir_path, '*.py')

    for file_name in glob.glob(path):
        basename = os.path.basename(file_name)
        root, _ = os.path.splitext(basename)
        if root == '__init__':
            continue
        yield root


def is_file_in_dir(file_name, path):
    """Recursively search path for file_name.

    :param file_name: a string of a file name to find
    :param path: a string path
    :param file_ext: a string of a file extension
    :return: a boolean"""
    for root, dirnames, filenames in os.walk(path):
        for filename in filenames:
            if fnmatch.fnmatch(filename, file_name):
                return os.path.join(root, filename)
    return False


def check_mark():
    """
    :return: string that can print a checkmark"""
    return PaastaColors.green(u'\u2713'.encode('utf-8'))


def x_mark():
    """
    :return: string that can print an x-mark"""
    return PaastaColors.red(u'\u2717'.encode('utf-8'))


def success(msg):
    """Format a paasta check success message.

    :param msg: a string
    :return: a beautiful string"""
    return "%s %s" % (check_mark(), msg)


def failure(msg, link):
    """Format a paasta check failure message.

    :param msg: a string
    :return: a beautiful string"""
    return "%s %s %s" % (x_mark(), msg, PaastaColors.blue(link))


class PaastaColors:
    """Collection of static variables and methods to assist in coloring text."""
    # ANSI colour codes
    DEFAULT = '\033[0m'
    BOLD = '\033[1m'
    RED = '\033[31m'
    GREEN = '\033[32m'
    BLUE = '\033[34m'
    CYAN = '\033[36m'
    YELLOW = '\033[33m'

    @staticmethod
    def bold(text):
        """Return bolded text.

        :param text: a string
        :return: text colour coded with ANSI bold
        """
        return PaastaColors.color_text(PaastaColors.BOLD, text)

    @staticmethod
    def blue(text):
        """Return text that can be printed cyan.

        :param text: a string
        :return: text colour coded with ANSI blue
        """
        return PaastaColors.color_text(PaastaColors.BLUE, text)

    @staticmethod
    def green(text):
        """Return text that can be printed cyan.

        :param text: a string
        :return: text colour coded with ANSI green"""
        return PaastaColors.color_text(PaastaColors.GREEN, text)

    @staticmethod
    def red(text):
        """Return text that can be printed cyan.

        :param text: a string
        :return: text colour coded with ANSI red"""
        return PaastaColors.color_text(PaastaColors.RED, text)

    @staticmethod
    def color_text(color, text):
        """Return text that can be printed color.

        :param color: ANSI colour code
        :param text: a string
        :return: a string with ANSI colour encoding"""
        return color + text + PaastaColors.DEFAULT

    @staticmethod
    def cyan(text):
        """Return text that can be printed cyan.

        :param text: a string
        :return: text colour coded with ANSI cyan"""
        return PaastaColors.color_text(PaastaColors.CYAN, text)

    @staticmethod
    def yellow(text):
        """Return text that can be printed yellow.

        :param text: a string
        :return: text colour coded with ANSI yellow"""
        return PaastaColors.color_text(PaastaColors.YELLOW, text)


class PaastaCheckMessages:
    """Collection of message printed out by 'paasta check'.
    Helpful as it avoids cumbersome maintenance of the unit tests."""

    DEPLOY_YAML_FOUND = success("deploy.yaml exists for a Jenkins pipeline")

    DEPLOY_YAML_MISSING = failure(
        "No deploy.yaml exists, so your service cannot be deployed.\n  "
        "Push a deploy.yaml and run `paasta build-deploy-pipline`.\n  "
        "More info:", "http://y/yelpsoa-configs")

    DEPLOY_SECURITY_FOUND = success("Found a security-check entry in your deploy pipeline")
    DEPLOY_SECURITY_MISSING = failure(
        "No 'security-check' entry was found in your deploy.yaml.\n"
        "Please add a security-check entry *AFTER* the itest entry in deploy.yaml\n"
        "so your docker image can be checked against known security vulnerabilities.\n"
        "More info:", "http://servicedocs.yelpcorp.com/docs/paasta_tools/paasta_cli/security_check.html")

    DEPLOY_PERFORMANCE_FOUND = success("Found a performance-check entry in your deploy pipeline")
    DEPLOY_PERFORMANCE_MISSING = failure(
        "No 'performance-check' entry was found in your deploy.yaml.\n"
        "Please add a performance-check entry *AFTER* the security-check entry in deploy.yaml\n"
        "so your docker image can be checked for performance regressions.\n"
        "More info:", "http://servicedocs.yelpcorp.com/docs/paasta_tools/paasta_cli/performance_check.html")

    DOCKERFILE_FOUND = success("Found Dockerfile")

    DOCKERFILE_MISSING = failure(
        "Dockerfile not found. Create a Dockerfile and try again.\n  "
        "More info:", "http://y/paasta-runbook-dockerfile")

    DOCKERFILE_EXPOSES_8888 = success("Found 'EXPOSE 8888' in Dockerfile")

    DOCKERFILE_DOESNT_EXPOSE_8888 = failure(
        "Couldn't find 'EXPOSE 8888' in Dockerfile. Your service must respond\n"
        "  to 8888. The Dockerfile should expose that per the doc linked "
        "below.\n  More info:", "http://y/paasta-contract")

    DOCKERFILE_YELPCORP = success(
        "Your Dockerfile pulls from the standard Yelp images.")

    DOCKERFILE_NOT_YELPCORP = failure(
        "Your Dockerfile does not use the standard Yelp images.\n  "
        "This is bad because your `docker pulls` will be slow and you won't be "
        "using the local mirrors.\n  "
        "More info:", "http://y/paasta-runbook-dockerfile")

    GIT_REPO_FOUND = success("Git repo found in the expected location.")

    MARATHON_YAML_FOUND = success("Found marathon.yaml file.")

    MARATHON_YAML_MISSING = failure(
        "No marathon.yaml exists, so your service cannot be deployed.\n  "
        "Push a marathon-[ecosystem].yaml and run `paasta build-deploy-pipline`.\n  "
        "More info:", "http://y/yelpsoa-configs")

    MAKEFILE_FOUND = success("A Makefile is present")
    MAKEFILE_MISSING = failure(
            "No Makefile available. Please make a Makefile that responds\n"
            "to the proper targets. More info:", "http://y/paasta-contract")
    MAKEFILE_RESPONDS_ITEST = success("The Makefile responds to `make itest`")
    MAKEFILE_RESPONDS_ITEST_FAIL = failure(
            "The Makefile does not have a `make itest` target. Jenkins needs\n"
            "this and expects it to build and itest your docker image. More info:",
            "http://y/paasta-contract")

    PIPELINE_FOUND = success("Jenkins build pipeline found")

    PIPELINE_MISSING = failure("Jenkins build pipeline missing. Please run "
                               "'paasta generate-pipeline'\n"
                               "  More info:", "http://y/paasta-deploy")

    SENSU_MONITORING_FOUND = success(
        "monitoring.yaml found for Sensu monitoring")

    SENSU_MONITORING_MISSING = failure(
        "Your service is not using Sensu (monitoring.yaml).\n  "
        "Please setup a monitoring.yaml so we know where to send alerts.\n  "
        "More info:", "http://y/monitoring-yaml")

    SENSU_TEAM_MISSING = failure(
        "Cannot get team name. Ensure 'team' field is set in monitoring.yaml.\n"
        "  More info:", "http://y/monitoring-yaml")

    SMARTSTACK_YAML_FOUND = success("Found smartstack.yaml file")

    SMARTSTACK_YAML_MISSING = failure(
        "Your service is not setup on smartstack yet and will not be "
        "automatically load balanced.\n  "
        "More info:", "http://y/smartstack-cep323")

    SMARTSTACK_PORT_MISSING = failure(
        "Could not determine port. "
        "Ensure 'proxy_port' is set in smartstack.yaml.\n  "
        "More info:", "http://y/smartstack-cep323")

    @staticmethod
    def git_repo_missing(service_name):
        git_url = PaastaColors.cyan(
            "http://git.yelpcorp.com:services/%s" % service_name)
        return failure(
            "Could not find Git repo %s. "
            "Your service must be there.\n"
            "  More info:" % git_url,
            "http://y/yelpsoa-configs")

    @staticmethod
    def sensu_team_found(team_name):
        return success(
            "Your service uses Sensu and team %s will get alerts." % team_name)

    @staticmethod
    def smartstack_port_found(instance, port):
        return success(
            "Instance '%s' of your service is using smartstack port %d "
            "and will be automatically load balanced" % (instance, port))

    @staticmethod
    def service_dir_found(service_name):
        message = "yelpsoa-config directory for %s found in /nail/etc/services" \
                  % PaastaColors.cyan(service_name)
        return success(message)

    @staticmethod
    def service_dir_missing(service_name):
        message = "Failed to locate yelpsoa-config directory for %s.\n" \
                  "  Please follow the guide linked below to get boilerplate." \
                  % service_name
        return failure(message, "http://y/paasta-deploy")


class NoSuchService(Exception):
    """Exception to be raised in the event that the service
    name can not be guessed."""
    GUESS_ERROR_MSG = "Could not determine service name.\n" \
                      "Please run this from the root of a copy " \
                      "(git clone) of your service.\n" \
                      "Alternatively, supply the %s name you wish to " \
                      "inspect with the %s option." \
                      % (PaastaColors.cyan('SERVICE'), PaastaColors.cyan('-s'))

    CHECK_ERROR_MSG = "not found.  Please provide a valid service name.\n" \
                      "Ensure that a directory of the same name exists in %s."\
                      % PaastaColors.green('/nail/etc/services')

    def __init__(self, service):
        self.service = service

    def __str__(self):
        if self.service:
            return "SERVICE: %s %s" \
                   % (PaastaColors.cyan(self.service), self.CHECK_ERROR_MSG)
        else:
            return self.GUESS_ERROR_MSG


def guess_service_name():
    """Deduce the service name from the pwd
    :return : A string representing the service name
    :raises: NoSuchService exception"""
    return os.path.basename(os.getcwd())


def validate_service_name(service_name):
    """Determine whether directory named service_name exists in
    /nail/etc/services
    :param service_name: a string of the name of the service you wish to check exists
    :return : boolean True
    :raises: NoSuchService exception"""
    if not service_name or not os.path.isdir(os.path.join('/nail/etc/services', service_name)):
        raise NoSuchService(service_name)


def list_services():
    """Returns a sorted list of all services"""
    return sorted(read_services_configuration().keys())


def calculate_remote_masters(cluster_name):
    """Given a cluster_name, do a DNS lookup of that cluster_name (which
    happens to point, eventually, to the Mesos masters in that cluster_name).
    Return IPs of those Mesos masters.
    """
    cluster_fqdn = "mesos-%s.yelpcorp.com" % cluster_name
    try:
        _, _, ips = gethostbyname_ex(cluster_fqdn)
        output = None
    except gaierror as e:
        output = 'ERROR while doing DNS lookup of %s:\n%s\n ' % (cluster_fqdn, e.strerror)
        ips = []
    return (ips, output)


def find_connectable_master(masters):
    """For each host in the iterable 'masters', try various connectivity
    checks. For each master that fails, emit an error message about which check
    failed and move on to the next master.

    If a master passes all checks, return a tuple of the connectable master and
    None. If no masters pass all checks, return a tuple of None and the output
    from the DNS lookup.
    """
    port = 22
    timeout = 1.0  # seconds

    connectable_master = None
    for master in masters:
        try:
            create_connection((master, port), timeout)
            # If that succeeded, the connection was successful and we've found
            # our master.
            connectable_master = master
            output = None
            break
        except error as e:
            output = 'ERROR cannot connect to %s port %s:\n%s ' % (master, port, e.strerror)
    return (connectable_master, output)


def _run(command):
    """Given a command, run it. Return a tuple of the return code and any
    output.

    We wanted to use plumbum instead of rolling our own thing with
    subprocess.Popen but were blocked by
    https://github.com/tomerfiliba/plumbum/issues/162 and our local BASH_FUNC
    magic.
    """
    try:
        process = Popen(shlex.split(command), stdout=PIPE, stderr=STDOUT)
        output, _ = process.communicate()    # execute it, the output goes to the stdout
        rc = process.wait()    # when finished, get the exit code
    except OSError as e:
        output = e.strerror
        rc = e.errno
    return (rc, output)


def check_ssh_and_sudo_on_master(master):
    """Given a master, attempt to ssh to the master and run a simple command
    with sudo to verify that ssh and sudo work properly. Return a tuple of the
    success status (True or False) and any output from attempting the check.
    """
    check_command = 'ssh -A -n %s sudo paasta_serviceinit -h' % master
    rc, output = _run(check_command)
    if rc == 0:
        return (True, None)
    if rc == 255:  # ssh error
        reason = 'Return code was %d which probably means an ssh failure.' % rc
        hint = 'HINT: Are you allowed to ssh to this machine %s?' % master
    if rc == 1:  # sudo error
        reason = 'Return code was %d which probably means a sudo failure.' % rc
        hint = 'HINT: Is your ssh agent forwarded? (ssh-add -l)'
    else:  # unknown error
        reason = 'Return code was %d which is an unknown failure.' % rc
        hint = 'HINT: Talk to #operations and pastebin this output'
    output = ('ERROR cannot run check command %(check_command)s\n'
              '%(reason)s\n'
              '%(hint)s\n'
              'Output from check command: %(output)s' %
              {
                  'check_command': check_command,
                  'reason': reason,
                  'hint': hint,
                  'output': output,
              })
    return (False, output)


<<<<<<< HEAD
def run_paasta_serviceinit(subcommand, master, service_name, instancename):
    command = 'ssh -A -n %s sudo paasta_serviceinit %s.%s %s' % (master, service_name, instancename, subcommand)
=======
def run_paasta_serviceinit_status(master, service_name, instancename):
    """Run 'paasta_serviceinit status'. Return the output from running it."""
    command = 'ssh -A -n %s sudo paasta_serviceinit %s.%s status' % (master, service_name, instancename)
>>>>>>> ddb192ae
    _, output = _run(command)
    return output


def execute_paasta_serviceinit_on_remote_master(subcommand, cluster_name, service_name, instancename):
    """Returns a string containing an error message if an error occurred.
    Otherwise returns the output of run_paasta_serviceinit_status().
    """
    masters, output = calculate_remote_masters(cluster_name)
    if masters == []:
        return 'ERROR: %s' % output
    master, output = find_connectable_master(masters)
    if not master:
        return (
            'ERROR could not find connectable master in cluster %s\nOutput: %s' % (cluster_name, output)
        )
    check, output = check_ssh_and_sudo_on_master(master)
    if not check:
        return 'ERROR ssh or sudo check failed for master %s\nOutput: %s' % (master, output)
    return run_paasta_serviceinit(subcommand, master, service_name, instancename)<|MERGE_RESOLUTION|>--- conflicted
+++ resolved
@@ -423,14 +423,9 @@
     return (False, output)
 
 
-<<<<<<< HEAD
 def run_paasta_serviceinit(subcommand, master, service_name, instancename):
+    """Run 'paasta_serviceinit <subcommand>'. Return the output from running it."""
     command = 'ssh -A -n %s sudo paasta_serviceinit %s.%s %s' % (master, service_name, instancename, subcommand)
-=======
-def run_paasta_serviceinit_status(master, service_name, instancename):
-    """Run 'paasta_serviceinit status'. Return the output from running it."""
-    command = 'ssh -A -n %s sudo paasta_serviceinit %s.%s status' % (master, service_name, instancename)
->>>>>>> ddb192ae
     _, output = _run(command)
     return output
 
